<!-- eslint-disable vue/multi-word-component-names -->
<template>
  <div class="login-container">
    <div class="login-image"></div>

    <div class="login-box">
      <div class="logo-container">
        <img src="@/assets/logo.png" alt="Farmacia Logo" class="logo" />
      </div>

<<<<<<< HEAD
      <div>Denver 5:30 11/09</div>
=======
      <div>Polonia 6:30 11/09</div>
>>>>>>> f2e9c339
      <h2 class="text-2xl font-bold text-center text-blue-800 mb-4">
        Iniciar Sesión + Magic 14-07-2025 PROD
      </h2>

      <!-- Mensaje de error si lo hay -->
      <div v-if="errorMessage" class="mb-4 text-red-600 text-center">
        {{ errorMessage }}
      </div>

      <!-- Formulario -->
      <form @submit.prevent="() => login()">
        <!-- E-mail -->
        <div class="mb-4">
          <label class="block text-gray-700">E-mail</label>
          <div class="input-group">
            <input v-model="email" type="text" class="input-field" required />
            <span class="icon">👤</span>
          </div>
        </div>

        <!-- Contraseña -->
        <div class="mb-4">
          <label class="block text-gray-700">Contraseña</label>
          <div class="input-group">
            <input
              v-model="password"
              type="password"
              class="input-field"
              required
            />
            <span class="icon">🔒</span>
          </div>
        </div>

        <!-- Botón de inicio de sesión -->
        <button type="submit" class="login-button">Iniciar sesión →</button>
      </form>

      <!-- Enlace para registrarse -->
      <div class="text-center mt-4">
        <router-link to="/register" class="text-blue-500 hover:underline">
          Regístrarse aquí
        </router-link>
      </div>
    </div>
  </div>

  <!-- Modal para mostrar el tipo de usuario -->
  <div v-if="showModal" class="modal">
    <div class="modal-content">
      <span class="close" @click="showModal = false">&times;</span>
      <p>Tipo de usuario: {{ userType }}</p>
    </div>
  </div>
</template>

<script setup>
import { ref } from "vue";
import { useRouter } from "vue-router";
import axios from "axios";
import { useUserStore } from "@/stores/userStore";
const userStore = useUserStore();
import ApiService from "../services/ApiService";

const router = useRouter();

// Campos reactivamente enlazados al formulario
const email = ref("");
const password = ref("");
const errorMessage = ref("");
const showModal = ref(false);
const userType = ref("");

// Función principal de login
const login = async () => {
  errorMessage.value = "";

  try {
    console.log("Intentando iniciar sesión con:", email.value);

    // Petición POST al backend
    const response = await axios.post(ApiService.getPharmacyApiUrl("/login"), {
      email: email.value,
      password: password.value,
    });

    // Verificar si la respuesta tiene datos
    if (!response.data) {
      throw new Error("La respuesta no contiene datos");
    }

    // Después de la petición POST exitosa
    console.log("Login exitoso:", response.data);

    // Guardar el usuario en el store y localStorage
    const userData = response.data;

    // Sanitizar y verificar los datos
    if (!userData.role) {
      userData.role = "user"; // Rol por defecto si no viene
    }

    // Guardar en el store
    userStore.setUser(userData);

    // Guardar explícitamente en localStorage (respaldo adicional)
    localStorage.setItem("user", JSON.stringify(userData));
    localStorage.setItem("role", userData.role);
    console.log("Usuario guardado en localStorage con rol:", userData.role);

    // Verificar el rol y redirigir según corresponda
    if (userData.role === "admin") {
      console.log("Redirigiendo a usuario admin a dashboard administrativo");
      router.push("/admindash");
    } else {
      console.log("Redirigiendo a usuario regular a inicio");
      router.push("/");
    }
  } catch (error) {
    console.error("Error en el login:", error);
    errorMessage.value = "Credenciales incorrectas o error en el servidor.";
  }
};
</script>

<style scoped>
/* Ejemplo de estilos, ajusta a tu gusto. */
.login-container {
  display: flex;
  height: 100vh;
  background-color: #f8f9fa;
}
.login-image {
  flex: 1;
  background-image: url(@/assets/farmacialog.jpg);
  background-position: center;
  background-size: cover;
}
.login-box {
  flex: 1;
  background: white;
  display: flex;
  flex-direction: column;
  justify-content: center;
  align-items: center;
  padding: 50px;
}
.logo {
  max-width: 150px;
}
.input-group {
  position: relative;
  width: 100%;
}
.input-field {
  width: 100%;
  padding: 12px 40px 12px 12px;
  border: 1px solid #ccc;
  border-radius: 8px;
  font-size: 16px;
}
.icon {
  position: absolute;
  right: 10px;
  top: 50%;
  transform: translateY(-50%);
}
.login-button {
  width: 100%;
  background: #1e40af;
  color: white;
  padding: 12px;
  border-radius: 8px;
  font-size: 18px;
  font-weight: bold;
  cursor: pointer;
  margin-top: 1rem;
}
.login-button:hover {
  background: #1e3a8a;
}

.modal {
  display: flex;
  justify-content: center;
  align-items: center;
  position: fixed;
  z-index: 1;
  left: 0;
  top: 0;
  width: 100%;
  height: 100%;
  background-color: rgba(0, 0, 0, 0.5);
}

.modal-content {
  background-color: white;
  padding: 20px;
  border-radius: 8px;
  text-align: center;
}

.close {
  position: absolute;
  top: 10px;
  right: 10px;
  font-size: 24px;
  cursor: pointer;
}
</style><|MERGE_RESOLUTION|>--- conflicted
+++ resolved
@@ -8,11 +8,8 @@
         <img src="@/assets/logo.png" alt="Farmacia Logo" class="logo" />
       </div>
 
-<<<<<<< HEAD
+
       <div>Denver 5:30 11/09</div>
-=======
-      <div>Polonia 6:30 11/09</div>
->>>>>>> f2e9c339
       <h2 class="text-2xl font-bold text-center text-blue-800 mb-4">
         Iniciar Sesión + Magic 14-07-2025 PROD
       </h2>
